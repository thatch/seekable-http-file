--- conflicted
+++ resolved
@@ -27,13 +27,8 @@
 lint:
 	python -m ufmt check $(SOURCES)
 	python -m flake8 $(SOURCES)
-<<<<<<< HEAD
 	python -m checkdeps --allow-names seekablehttpfile,keke seekablehttpfile
-	mypy --install-types --non-interactive seekablehttpfile
-=======
-	python -m checkdeps --allow-names seekablehttpfile seekablehttpfile
 	mypy --strict --install-types --non-interactive seekablehttpfile
->>>>>>> e55e518d
 
 .PHONY: release
 release:
