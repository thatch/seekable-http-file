--- conflicted
+++ resolved
@@ -11,21 +11,13 @@
 [options]
 packages = find:
 setup_requires =
-<<<<<<< HEAD
-    setuptools_scm
-    setuptools >= 38.3.0
-python_requires = >=3.8
+    setuptools_scm >= 8
+    setuptools >= 65
+python_requires = >=3.7
 include_package_data = true
 install_requires =
     requests
-
-# TODO extras_require keke and other dev
-=======
-    setuptools_scm >= 8
-    setuptools >= 65
-python_requires = >=3.10
-include_package_data = true
-install_requires =
+    keke
 
 [options.extras_require]
 dev =
@@ -44,7 +36,6 @@
 [options.entry_points]
 # console_scripts =
 #     foo=foo:bar
->>>>>>> e55e518d
 
 [check]
 metadata = true
@@ -65,11 +56,7 @@
 ignore_missing_imports = True
 
 [tox:tox]
-<<<<<<< HEAD
-envlist = py38, py39, py310, py311, py312
-=======
 envlist = py{310,311,312}, coverage
->>>>>>> e55e518d
 
 [testenv]
 deps = .[test]
@@ -77,9 +64,6 @@
 commands =
     make test
 setenv =
-<<<<<<< HEAD
-    py{38,39,310,311,312}: COVERAGE_FILE={envdir}/.coverage
-=======
     COVERAGE_FILE={toxworkdir}/.coverage.{envname}
 
 [testenv:coverage]
@@ -91,7 +75,6 @@
     coverage report
 depends =
     py{310,311,312}
->>>>>>> e55e518d
 
 [flake8]
 ignore = E203, E231, E266, E302, E501, W503
